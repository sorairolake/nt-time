--- conflicted
+++ resolved
@@ -46,13 +46,8 @@
 chrono = { version = "0.4.42", default-features = false, optional = true }
 jiff = { version = "0.2.15", default-features = false, optional = true }
 rand = { version = "0.9.2", default-features = false, optional = true }
-<<<<<<< HEAD
 serde = { version = "1.0.226", default-features = false, optional = true }
-time = { version = "0.3.43", default-features = false }
-=======
-serde = { version = "1.0.223", default-features = false, optional = true }
 time = { version = "0.3.44", default-features = false }
->>>>>>> 5bde34ad
 
 [dev-dependencies]
 anyhow = "1.0.100"
